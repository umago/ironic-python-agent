"""
Copyright 2013 Rackspace, Inc.

Licensed under the Apache License, Version 2.0 (the "License");
you may not use this file except in compliance with the License.
You may obtain a copy of the License at

   http://www.apache.org/licenses/LICENSE-2.0

Unless required by applicable law or agreed to in writing, software
distributed under the License is distributed on an "AS IS" BASIS,
WITHOUT WARRANTIES OR CONDITIONS OF ANY KIND, either express or implied.
See the License for the specific language governing permissions and
limitations under the License.
"""

import threading
import uuid


from teeth_agent import encoding
from teeth_agent import errors
<<<<<<< HEAD
from teeth_agent import utils
=======
from teeth_agent.openstack.common import log
>>>>>>> 774bae01


class AgentCommandStatus(object):
    RUNNING = u'RUNNING'
    SUCCEEDED = u'SUCCEEDED'
    FAILED = u'FAILED'


class BaseCommandResult(encoding.Serializable):
    def __init__(self, command_name, command_params):
        self.id = unicode(uuid.uuid4())
        self.command_name = command_name
        self.command_params = command_params
        self.command_status = AgentCommandStatus.RUNNING
        self.command_error = None
        self.command_result = None

<<<<<<< HEAD
    def serialize(self, view):
        return utils.get_ordereddict([
            ('id', self.id),
            ('command_name', self.command_name),
            ('command_params', self.command_params),
            ('command_status', self.command_status),
            ('command_error', self.command_error),
            ('command_result', self.command_result),
        ])
=======
    def serialize(self):
        return dict((
            (u'id', self.id),
            (u'command_name', self.command_name),
            (u'command_params', self.command_params),
            (u'command_status', self.command_status),
            (u'command_error', self.command_error),
            (u'command_result', self.command_result),
        ))
>>>>>>> 774bae01

    def is_done(self):
        return self.command_status != AgentCommandStatus.RUNNING

    def join(self):
        return self


class SyncCommandResult(BaseCommandResult):
    def __init__(self, command_name, command_params, success, result_or_error):
        super(SyncCommandResult, self).__init__(command_name,
                                                command_params)
        if success:
            self.command_status = AgentCommandStatus.SUCCEEDED
            self.command_result = result_or_error
        else:
            self.command_status = AgentCommandStatus.FAILED
            self.command_error = result_or_error


class AsyncCommandResult(BaseCommandResult):
    """A command that executes asynchronously in the background.

    :param execute_method: a callable to be executed asynchronously
    """
    def __init__(self, command_name, command_params, execute_method):
        super(AsyncCommandResult, self).__init__(command_name, command_params)
        self.execute_method = execute_method
        self.command_state_lock = threading.Lock()

        thread_name = 'agent-command-{0}'.format(self.id)
        self.execution_thread = threading.Thread(target=self.run,
                                                 name=thread_name)

    def serialize(self):
        with self.command_state_lock:
            return super(AsyncCommandResult, self).serialize()

    def start(self):
        self.execution_thread.start()
        return self

    def join(self):
        self.execution_thread.join()
        return self

    def is_done(self):
        with self.command_state_lock:
            return super(AsyncCommandResult, self).is_done()

    def run(self):
        try:
            result = self.execute_method(self.command_name,
                                         **self.command_params)
            with self.command_state_lock:
                self.command_result = result
                self.command_status = AgentCommandStatus.SUCCEEDED

        except Exception as e:
            if not isinstance(e, errors.RESTError):
                e = errors.CommandExecutionError(str(e))

            with self.command_state_lock:
                self.command_error = e
                self.command_status = AgentCommandStatus.FAILED


class BaseAgentMode(object):
    def __init__(self, name):
        super(BaseAgentMode, self).__init__()
        self.log = log.getLogger(__name__)
        self.name = name
        self.command_map = {}

    def execute(self, command_name, **kwargs):
        if command_name not in self.command_map:
            raise errors.InvalidCommandError(
                'Unknown command: {0}'.format(command_name))

        result = self.command_map[command_name](command_name, **kwargs)

        # In order to enable extremely succinct synchronous commands, we allow
        # them to return a value directly, and we'll handle wrapping it up in a
        # SyncCommandResult
        if not isinstance(result, BaseCommandResult):
            result = SyncCommandResult(command_name, kwargs, True, result)

        return result<|MERGE_RESOLUTION|>--- conflicted
+++ resolved
@@ -20,11 +20,7 @@
 
 from teeth_agent import encoding
 from teeth_agent import errors
-<<<<<<< HEAD
-from teeth_agent import utils
-=======
 from teeth_agent.openstack.common import log
->>>>>>> 774bae01
 
 
 class AgentCommandStatus(object):
@@ -42,17 +38,6 @@
         self.command_error = None
         self.command_result = None
 
-<<<<<<< HEAD
-    def serialize(self, view):
-        return utils.get_ordereddict([
-            ('id', self.id),
-            ('command_name', self.command_name),
-            ('command_params', self.command_params),
-            ('command_status', self.command_status),
-            ('command_error', self.command_error),
-            ('command_result', self.command_result),
-        ])
-=======
     def serialize(self):
         return dict((
             (u'id', self.id),
@@ -62,7 +47,6 @@
             (u'command_error', self.command_error),
             (u'command_result', self.command_result),
         ))
->>>>>>> 774bae01
 
     def is_done(self):
         return self.command_status != AgentCommandStatus.RUNNING
